var Utils        = require("./utils")
  , Mixin        = require("./associations/mixin")
  , DaoValidator = require("./dao-validator")
  , DataTypes    = require("./data-types")
  , hstore       = require('./dialects/postgres/hstore')

module.exports = (function() {
  var DAO = function(values, options, isNewRecord) {
    this.dataValues                  = {}
    this.__options                   = options
    this.hasPrimaryKeys              = options.hasPrimaryKeys
    this.selectedValues              = values
    this.__eagerlyLoadedAssociations = []

    initAttributes.call(this, values, isNewRecord)
  }

  Utils._.extend(DAO.prototype, Mixin.prototype)

  Object.defineProperty(DAO.prototype, 'sequelize', {
    get: function(){ return this.__factory.daoFactoryManager.sequelize }
  })

  Object.defineProperty(DAO.prototype, 'QueryInterface', {
    get: function(){ return this.sequelize.getQueryInterface() }
  })

  Object.defineProperty(DAO.prototype, 'isDeleted', {
    get: function() {
      var result = this.__options.timestamps && this.__options.paranoid
      result = result && this.dataValues[Utils._.underscoredIf(this.__options.deletedAt, this.__options.underscored)] !== null

      return result
    }
  })

  Object.defineProperty(DAO.prototype, 'values', {
    get: function() {
      var result = {}
        , self   = this

      this.attributes.concat(this.__eagerlyLoadedAssociations).forEach(function(attr) {
        result[attr] = self.dataValues.hasOwnProperty(attr)
                     ? self.dataValues[attr]
                     : self[attr]
                     ;
      })

      return result
    }
  })

  Object.defineProperty(DAO.prototype, 'primaryKeyValues', {
    get: function() {
      var result = {}
        , self   = this

      Utils._.each(this.__factory.primaryKeys, function(_, attr) {
        result[attr] = self.dataValues[attr]
      })

      return result
    }
  })

  Object.defineProperty(DAO.prototype, "identifiers", {
    get: function() {
      var primaryKeys = Object.keys(this.__factory.primaryKeys)
        , result      = {}
        , self        = this

      if (!this.__factory.hasPrimaryKeys) {
        primaryKeys = ['id']
      }

      primaryKeys.forEach(function(identifier) {
        result[identifier] = self.dataValues[identifier]
      })

      return result
    }
  })

  DAO.prototype.getDataValue = function(name) {
    return this.dataValues && this.dataValues.hasOwnProperty(name) ? this.dataValues[name] : this[name]
  }
  DAO.prototype.get = DAO.prototype.getDataValue

  DAO.prototype.setDataValue = function(name, value) {
    if (Utils.hasChanged(this.dataValues[name], value)) {
      this.isDirty = true
    }
    this.dataValues[name] = value
  }
  DAO.prototype.set = DAO.prototype.setDataValue

  // if an array with field names is passed to save()
  // only those fields will be updated
  DAO.prototype.save = function(fields, options) {
    var self          = this
      , values        = fields ? {} : this.dataValues
      , updatedAtAttr = Utils._.underscoredIf(this.__options.updatedAt, this.__options.underscored)
      , createdAtAttr = Utils._.underscoredIf(this.__options.createdAt, this.__options.underscored)

    if (fields) {
      if (self.__options.timestamps) {
        if (fields.indexOf(updatedAtAttr) === -1) {
          fields.push(updatedAtAttr)
        }

        if (fields.indexOf(createdAtAttr) === -1 && this.isNewRecord === true) {
          fields.push(createdAtAttr)
        }
      }

      var tmpVals = self.dataValues

      fields.forEach(function(field) {
        if (tmpVals[field] !== undefined) {
          values[field] = tmpVals[field]
        }
      })
    }

    return new Utils.CustomEventEmitter(function(emitter) {
      self.hookValidate().error(function(err) {
        emitter.emit('error', err)
      }).success(function() {
        for (var attrName in self.daoFactory.rawAttributes) {
          if (self.daoFactory.rawAttributes.hasOwnProperty(attrName)) {
            var definition = self.daoFactory.rawAttributes[attrName]
              , isHstore   = !!definition.type && !!definition.type.type && definition.type.type === DataTypes.HSTORE.type
              , isEnum          = definition.type && (definition.type.toString() === DataTypes.ENUM.toString())
              , isMySQL         = self.daoFactory.daoFactoryManager.sequelize.options.dialect === "mysql"
              , ciCollation     = !!self.daoFactory.options.collate && self.daoFactory.options.collate.match(/_ci$/i)

            // Unfortunately for MySQL CI collation we need to map/lowercase values again
            if (isEnum && isMySQL && ciCollation && (attrName in values)) {
              var scopeIndex = (definition.values || []).map(function(d) { return d.toLowerCase() }).indexOf(values[attrName].toLowerCase())
              valueOutOfScope = scopeIndex === -1

              // We'll return what the actual case will be, since a simple SELECT query would do the same...
              if (!valueOutOfScope) {
                values[attrName] = definition.values[scopeIndex]
              }
            }

            if (isHstore) {
              if (typeof values[attrName] === "object") {
                values[attrName] = hstore.stringify(values[attrName])
              }
            }
          }
        }

        if (self.__options.timestamps && self.dataValues.hasOwnProperty(updatedAtAttr)) {
          self.dataValues[updatedAtAttr] = values[updatedAtAttr] = (
            (
              self.isNewRecord
              && !!self.daoFactory.rawAttributes[updatedAtAttr]
              && !!self.daoFactory.rawAttributes[updatedAtAttr].defaultValue
            )
            ? self.daoFactory.rawAttributes[updatedAtAttr].defaultValue
            : Utils.now(self.sequelize.options.dialect))
        }

        var query = null
          , args  = []
          , hook  = ''

        if (self.isNewRecord) {
          self.isDirty  = false
          query         = 'insert'
          args          = [self, self.QueryInterface.QueryGenerator.addSchema(self.__factory), values]
          hook          = 'Create'
        } else {
          var identifier = self.__options.hasPrimaryKeys ? self.primaryKeyValues : { id: self.id }

          if (identifier === null && self.__options.whereCollection !== null) {
            identifier = self.__options.whereCollection;
          }

          self.isDirty  = false
          query         = 'update'
          args          = [self, self.QueryInterface.QueryGenerator.addSchema(self.__factory), values, identifier, options]
          hook          = 'Update'
        }

        self.__factory.runHooks('before' + hook, values, function(err, newValues) {
          if (!!err) {
            return emitter.emit('error', err)
          }

          // redeclare our new values
          args[2] = newValues || args[2]

          self.QueryInterface[query].apply(self.QueryInterface, args)
            .on('sql', function(sql) {
              emitter.emit('sql', sql)
            })
            .error(function(err) {
              emitter.emit('error', err)
            })
            .success(function(result) {
              self.__factory.runHooks('after' + hook, result.values, function(err, newValues) {
                if (!!err) {
                  return emitter.emit('error', err)
                }

                result.dataValues = newValues
                emitter.emit('success', result)
              })
            })
        })
      })
    }).run()
  }

 /*
  * Refresh the current instance in-place, i.e. update the object with current data from the DB and return the same object.
  * This is different from doing a `find(DAO.id)`, because that would create and return a new object. With this method,
  * all references to the DAO are updated with the new data and no new objects are created.
  *
  * @return {Object}         A promise which fires `success`, `error`, `complete` and `sql`.
  */
  DAO.prototype.reload = function() {
    var where = [
      this.QueryInterface.quoteIdentifier(this.__factory.tableName) + '.' + this.QueryInterface.quoteIdentifier('id')+'=?',
      this.id
    ]

    return new Utils.CustomEventEmitter(function(emitter) {
      this.__factory.find({
        where:   where,
        limit:   1,
        include: this.__eagerlyLoadedOptions || []
      })
      .on('sql', function(sql) { emitter.emit('sql', sql) })
      .on('error', function(error) { emitter.emit('error', error) })
      .on('success', function(obj) {
        for (var valueName in obj.values) {
          if (obj.values.hasOwnProperty(valueName)) {
            this[valueName] = obj.values[valueName]
          }
        }
        this.isDirty = false
        emitter.emit('success', this)
      }.bind(this))
    }.bind(this)).run()
  }

  /*
   * Validate this dao's attribute values according to validation rules set in the dao definition.
   *
   * @return null if and only if validation successful; otherwise an object containing { field name : [error msgs] } entries.
   */
  DAO.prototype.validate = function(object) {
    var validator = new DaoValidator(this, object)
      , errors    = validator.validate()

    return (Utils._.isEmpty(errors) ? null : errors)
  }

  /*
   * Validate this dao's attribute values according to validation rules set in the dao definition.
   *
   * @return CustomEventEmitter with null if validation successful; otherwise an object containing { field name : [error msgs] } entries.
   */
  DAO.prototype.hookValidate = function(object) {
    var validator = new DaoValidator(this, object)

    return validator.hookValidate()
  }

  DAO.prototype.updateAttributes = function(updates, fields) {
    this.setAttributes(updates)
    return this.save(fields)
  }

  DAO.prototype.setAttributes = function(updates) {
    var self = this

    var readOnlyAttributes = Object.keys(this.__factory.primaryKeys)
    readOnlyAttributes.push('id')

    if (this.isNewRecord !== true) {
      readOnlyAttributes.push(Utils._.underscoredIf(this.daoFactory.options.createdAt, this.daoFactory.options.underscored))
    }
    // readOnlyAttributes.push(this.daoFactory.options.underscored === true ? 'updated_at' : 'updatedAt')
    readOnlyAttributes.push(this.daoFactory.options.deletedAt, this.daoFactory.options.underscored)

    var isDirty = this.isDirty

    Utils._.each(updates, function(value, attr) {
      var updateAllowed = (
        (readOnlyAttributes.indexOf(attr) === -1) &&
        (readOnlyAttributes.indexOf(Utils._.underscored(attr)) === -1) &&
        (self.attributes.indexOf(attr) > -1)
      )

      if (updateAllowed) {
        if (Utils.hasChanged(self[attr], value)) {
          isDirty = true
        }

        self[attr] = value
      }
    })

    // since we're updating the record, we should be updating the updatedAt column..
    if (this.daoFactory.options.timestamps === true) {
      isDirty = true
      self[Utils._.underscoredIf(this.daoFactory.options.updatedAt, this.daoFactory.options.underscored)] = new Date()
    }

    this.isDirty = isDirty
  }

<<<<<<< HEAD
  DAO.prototype.destroy = function(options) {
    options = options || {}
    options.force = options.force === undefined ? false : Boolean(options.force)

    if (this.__options.timestamps && this.__options.paranoid && options.force === false) {
      var attr = Utils._.underscoredIf(this.__options.deletedAt, this.__options.underscored)
      this.dataValues[attr] = new Date()
      return this.save()
    } else {
      var identifier = this.__options.hasPrimaryKeys ? this.primaryKeyValues : { id: this.id };
      return this.QueryInterface.delete(this, this.QueryInterface.QueryGenerator.addSchema(this.__factory.tableName, this.__factory.options.schema), identifier)
    }
=======
  DAO.prototype.destroy = function() {
    var self  = this
      , query = null

    return new Utils.CustomEventEmitter(function(emitter) {
      self.daoFactory.runHooks(self.daoFactory.options.hooks.beforeDestroy, self.dataValues, function(err) {
        if (!!err) {
          return emitter.emit('error', err)
        }

        if (self.__options.timestamps && self.__options.paranoid) {
          var attr = Utils._.underscoredIf(self.__options.deletedAt, self.__options.underscored)
          self.dataValues[attr] = new Date()
          query = self.save()
        } else {
          var identifier = self.__options.hasPrimaryKeys ? self.primaryKeyValues : { id: self.id };
          query = self.QueryInterface.delete(self, self.QueryInterface.QueryGenerator.addSchema(self.__factory.tableName, self.__factory.options.schema), identifier)
        }

        query.on('sql', function(sql) {
          emitter.emit('sql', sql)
        })
        .error(function(err) {
          emitter.emit('error', err)
        })
        .success(function(results) {
          self.daoFactory.runHooks(self.daoFactory.options.hooks.afterDestroy, self.dataValues, function(err) {
            if (!!err) {
              return emitter.emit('error', err)
            }

            emitter.emit('success', results)
          })
        })
      })
    }).run()
>>>>>>> 1149f3ea
  }

  DAO.prototype.increment = function(fields, count) {
    var identifier = this.__options.hasPrimaryKeys ? this.primaryKeyValues : { id: this.id },
      values = {}

    if (count === undefined) {
      count = 1;
    }

    if (Utils._.isString(fields)) {
      values[fields] = count;
    } else if (Utils._.isArray(fields)) {
      Utils._.each(fields, function (field) {
        values[field] = count
      })
    } else { // Assume fields is key-value pairs
      values = fields;
    }

    return this.QueryInterface.increment(this, this.QueryInterface.QueryGenerator.addSchema(this.__factory.tableName, this.__factory.options.schema), values, identifier)
  }

  DAO.prototype.decrement = function (fields, count) {
    if (!Utils._.isString(fields) && !Utils._.isArray(fields)) { // Assume fields is key-value pairs
      Utils._.each(fields, function (value, field) {
        fields[field] = -value;
      });
    }

    return this.increment(fields, 0 - count);
  }

  DAO.prototype.equals = function(other) {
    var result = true

    Utils._.each(this.dataValues, function(value, key) {
      if(Utils._.isDate(value) && Utils._.isDate(other[key])) {
        result = result && (value.getTime() == other[key].getTime())
      } else {
        result = result && (value == other[key])
      }
    })

    return result
  }

  DAO.prototype.equalsOneOf = function(others) {
    var result = false
      , self   = this

    others.forEach(function(other) { result = result || self.equals(other) })

    return result
  }

  DAO.prototype.addAttribute = function(attribute, value) {
    if (this.booleanValues.length && this.booleanValues.indexOf(attribute) !== -1 && value !== undefined) { // transform integer 0,1 into boolean
      value = !!value
    }

    var has = (function(o) {
      var predef = Object.getOwnPropertyDescriptor(o, attribute);

      if (predef && predef.hasOwnProperty('value')) {
        return true // true here means 'this property exist as a simple value property, do not place setters or getters at all'
      }

      return {
        get: (predef && predef.hasOwnProperty('get') ? predef.get : null) || o.__lookupGetter__(attribute),
        set: (predef && predef.hasOwnProperty('set') ? predef.set : null) || o.__lookupSetter__(attribute)
      };
    })(this);

    // @ node-v0.8.19:
    //    calling __defineGetter__ destroys any previously defined setters for the attribute in
    //    question *if* that property setter was defined on the object's prototype (which is what
    //    we do in dao-factory) ... therefore we need to [re]define both the setter and getter
    //    here with either the function that already existed OR the default/automatic definition
    //
    //    (the same is true for __defineSetter and 'prototype' getters)
    if (has !== true) {
      this.__defineGetter__(attribute, has.get || function()  { return this.dataValues[attribute]; });
      this.__defineSetter__(attribute, has.set || function(v) {
        if (Utils.hasChanged(this.dataValues[attribute], v)) {
          //Only dirty the object if the change is not due to id, touchedAt, createdAt or updatedAt being initiated
          var updatedAtAttr = Utils._.underscoredIf(this.__options.updatedAt, this.__options.underscored)
            , createdAtAttr = Utils._.underscoredIf(this.__options.createdAt, this.__options.underscored)
            , touchedAtAttr = Utils._.underscoredIf(this.__options.touchedAt, this.__options.underscored)

          if (this.dataValues[attribute] || (attribute != 'id' && attribute != touchedAtAttr && attribute != createdAtAttr && attribute != updatedAtAttr)) {
            this.isDirty = true
          }
        }
        this.dataValues[attribute] = v
      });
    }

    this[attribute] = value;
  }

  DAO.prototype.setValidators = function(attribute, validators) {
    this.validators[attribute] = validators
  }

  DAO.prototype.toJSON = function() {
    return this.values;
  }

  // private

  var initAttributes = function(values, isNewRecord) {
    // set id to null if not passed as value, a newly created dao has no id
    var defaults = this.hasPrimaryKeys ? {} : { id: null },
        attrs    = {},
        key;

    // add all passed values to the dao and store the attribute names in this.attributes
    for (key in values) {
      if (values.hasOwnProperty(key)) {
        this.addAttribute(key, values[key])
      }
    }

    if (isNewRecord) {
      if (this.hasDefaultValues) {
        Utils._.each(this.defaultValues, function(valueFn, key) {
          if (!defaults.hasOwnProperty(key)) {
            defaults[key] = valueFn()
          }
        })
      }

      if (this.__options.timestamps) {
        if (!this.defaultValues[Utils._.underscoredIf(this.__options.createdAt, this.__options.underscored)]) {
          defaults[Utils._.underscoredIf(this.__options.createdAt, this.__options.underscored)] = Utils.now(this.sequelize.options.dialect)
        }

        if (!this.defaultValues[Utils._.underscoredIf(this.__options.updatedAt, this.__options.underscored)]) {
          defaults[Utils._.underscoredIf(this.__options.updatedAt, this.__options.underscored)] = Utils.now(this.sequelize.options.dialect)
        }

        if (this.__options.paranoid && !this.defaultValues[Utils._.underscoredIf(this.__options.deletedAt, this.__options.underscored)]) {
          defaults[Utils._.underscoredIf(this.__options.deletedAt, this.__options.underscored)] = null
        }
      }
    }

    if (Utils._.size(defaults)) {
      for (key in defaults) {
        attrs[key] = Utils.toDefaultValue(defaults[key])
      }
    }

    Utils._.each(this.attributes, function(key) {
      if (!attrs.hasOwnProperty(key)) {
        attrs[key] = undefined
      }
    })

    if (values) {
      for (key in values) {
        if (values.hasOwnProperty(key)) {
          attrs[key] = values[key]
        }
      }
    }

    for (key in attrs) {
      this.addAttribute(key, attrs[key])
    }

    // this.addAttributes COMPLETELY destroys the structure of our DAO due to __defineGetter__ resetting the object
    // so now we have to rebuild for bulkInserts, bulkUpdates, etc.
    var rebuild = {}

    // Get the correct map....
    Utils._.each(this.attributes, function(key) {
      if (this.dataValues.hasOwnProperty(key)) {
        rebuild[key] = this.dataValues[key]
      }
    }.bind(this))

    // This allows for aliases, etc.
    this.dataValues = Utils._.extend(rebuild, this.dataValues)
  }

  return DAO
})()<|MERGE_RESOLUTION|>--- conflicted
+++ resolved
@@ -316,21 +316,10 @@
     this.isDirty = isDirty
   }
 
-<<<<<<< HEAD
   DAO.prototype.destroy = function(options) {
     options = options || {}
     options.force = options.force === undefined ? false : Boolean(options.force)
 
-    if (this.__options.timestamps && this.__options.paranoid && options.force === false) {
-      var attr = Utils._.underscoredIf(this.__options.deletedAt, this.__options.underscored)
-      this.dataValues[attr] = new Date()
-      return this.save()
-    } else {
-      var identifier = this.__options.hasPrimaryKeys ? this.primaryKeyValues : { id: this.id };
-      return this.QueryInterface.delete(this, this.QueryInterface.QueryGenerator.addSchema(this.__factory.tableName, this.__factory.options.schema), identifier)
-    }
-=======
-  DAO.prototype.destroy = function() {
     var self  = this
       , query = null
 
@@ -340,7 +329,7 @@
           return emitter.emit('error', err)
         }
 
-        if (self.__options.timestamps && self.__options.paranoid) {
+        if (self.__options.timestamps && self.__options.paranoid && options.force === false) {
           var attr = Utils._.underscoredIf(self.__options.deletedAt, self.__options.underscored)
           self.dataValues[attr] = new Date()
           query = self.save()
@@ -366,7 +355,6 @@
         })
       })
     }).run()
->>>>>>> 1149f3ea
   }
 
   DAO.prototype.increment = function(fields, count) {
