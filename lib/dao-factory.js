var Utils     = require("./utils")
  , DAO       = require("./dao")
  , DataTypes = require("./data-types")
  , Util      = require('util')
  , sql       = require('sql')
  , SqlString = require('./sql-string')

module.exports = (function() {
  var DAOFactory = function(name, attributes, options) {
    this.options = Utils._.extend({
      timestamps: true,
      createdAt: 'createdAt',
      updatedAt: 'updatedAt',
      deletedAt: 'deletedAt',
      touchedAt: 'touchedAt',
      instanceMethods: {},
      classMethods: {},
      validate: {},
      freezeTableName: false,
      underscored: false,
      syncOnAssociation: true,
      paranoid: false,
      whereCollection: null,
      schema: null,
      schemaDelimiter: '',
      language: 'en',
      defaultScope: null,
      scopes: null
    }, options || {})

    // error check options
    Utils._.each(options.validate, function(validator, validatorType) {
      if (Utils._.contains(Utils._.keys(attributes), validatorType)) {
        throw new Error("A model validator function must not have the same name as a field. Model: " + name + ", field/validation name: " + validatorType)
      }

      if (!Utils._.isFunction(validator)) {
        throw new Error("Members of the validate option must be functions. Model: " + name + ", error with validate member " + validatorType)
      }
    })

    this.name = name

    if (!this.options.tableName) {
      this.tableName = this.options.freezeTableName ? name : Utils.pluralize(name, this.options.language)
    } else {
      this.tableName = this.options.tableName
    }

    attributes = replaceReferencesWithTableNames(attributes)

    this.rawAttributes     = attributes
    this.daoFactoryManager = null // defined in init function
    this.associations      = {}
    this.scopeObj          = {}
  }

  Object.defineProperty(DAOFactory.prototype, 'attributes', {
    get: function() {
      return this.QueryGenerator.attributesToSQL(this.rawAttributes)
    }
  })

  Object.defineProperty(DAOFactory.prototype, 'QueryInterface', {
    get: function() { return this.daoFactoryManager.sequelize.getQueryInterface() }
  })

  Object.defineProperty(DAOFactory.prototype, 'QueryGenerator', {
    get: function() { return this.QueryInterface.QueryGenerator }
  })

  // inject the node-sql methods to the dao factory in order to
  // receive the syntax sugar ...

  ;(function() {
    var instance = sql.define({ name: "dummy", columns: [] })

    for (var methodName in instance) {
      ;(function(methodName) {
        DAOFactory.prototype[methodName] = function() {
          var dataset = this.dataset()
            , result  = dataset[methodName].apply(dataset, arguments)
            , dialect = this.daoFactoryManager.sequelize.options.dialect
            , self    = this

          result.toSql = function() {
            var query = result.toQuery()
            return SqlString.format(query.text.replace(/(\$\d)/g, '?'), query.values, null, dialect) + ';'
          }

          result.exec = function() {
            return self.QueryInterface.queryAndEmit([result.toSql(), self, { type: 'SELECT' }], 'snafu')
          }

          return result
        }
      })(methodName)
    }
  })()

  DAOFactory.prototype.init = function(daoFactoryManager) {
    var self = this;

    this.daoFactoryManager = daoFactoryManager
    this.primaryKeys       = {};

    Utils._.each(this.attributes, function(dataTypeString, attributeName) {
      if ((attributeName !== 'id') && (dataTypeString.indexOf('PRIMARY KEY') !== -1)) {
        self.primaryKeys[attributeName] = dataTypeString
      }
    })

    this.primaryKeyCount = Object.keys(this.primaryKeys).length;
    this.options.hasPrimaryKeys = this.hasPrimaryKeys = this.primaryKeyCount > 0;

    if (typeof this.options.defaultScope === "object") {
      Utils.injectScope.call(this, this.options.defaultScope)
    }

    addDefaultAttributes.call(this)
    addOptionalClassMethods.call(this)
    findAutoIncrementField.call(this)

    // DAO prototype
    // WTF ... ?
    this.DAO = function() {
      DAO.apply(this, arguments);
    }

    Util.inherits(this.DAO, DAO);

    this.DAO.prototype.rawAttributes = this.rawAttributes;

    if (this.options.instanceMethods) {
      Utils._.each(this.options.instanceMethods, function(fct, name) {
        self.DAO.prototype[name] = fct
      })
    }

    Utils._.each(['Get', 'Set'], function(type) {
      var prop  = type.toLowerCase()
        , opt   = prop + 'terMethods'
        , meth  = '__define' + type + 'ter__'
        , funcs = Utils._.isObject(self.options[opt]) ? self.options[opt] : {}

      Utils._.each(self.rawAttributes, function(attr, name) {
        if (attr.hasOwnProperty(prop)) {
          funcs[name] = attr[prop]
        }
      })

      Utils._.each(funcs, function(fct, name) {
        if (!Utils._.isFunction(fct)) {
          throw new Error(type + 'ter for "' + name + '" is not a function.')
        }

        self.DAO.prototype[meth](name, fct)
      })
    })

    this.DAO.prototype.attributes    = Object.keys(this.DAO.prototype.rawAttributes);
    this.DAO.prototype.booleanValues = []
    this.DAO.prototype.defaultValues = {}
    this.DAO.prototype.validators    = {}

    Utils._.each(this.rawAttributes, function (definition, name) {
      if (((definition === DataTypes.BOOLEAN) || (definition.type === DataTypes.BOOLEAN))) {
        self.DAO.prototype.booleanValues.push(name);
      }
      if (definition.hasOwnProperty('defaultValue')) {
        self.DAO.prototype.defaultValues[name] = function() {
          return Utils.toDefaultValue(definition.defaultValue)
        }
      }

      if (definition.hasOwnProperty('validate')) {
        self.DAO.prototype.validators[name] = definition.validate;
      }
    })

    this.DAO.prototype.__factory        = this
    this.DAO.prototype.hasDefaultValues = !Utils._.isEmpty(this.DAO.prototype.defaultValues)

    return this
  }

  DAOFactory.prototype.sync = function(options) {
    options = Utils._.extend({}, this.options, options || {})

    var self = this
    return new Utils.CustomEventEmitter(function(emitter) {
      var doQuery = function() {
        self.QueryInterface
          .createTable(self.getTableName(), self.attributes, options)
          .success(function() { emitter.emit('success', self) })
          .error(function(err) { emitter.emit('error', err) })
          .on('sql', function(sql) { emitter.emit('sql', sql) })
      }

      if (options.force) {
        self.drop().success(doQuery).error(function(err) { emitter.emit('error', err) })
      } else {
        doQuery()
      }
    }).run()
  }

  DAOFactory.prototype.drop = function() {
    return this.QueryInterface.dropTable(this.getTableName(this.tableName))
  }

  DAOFactory.prototype.dropSchema = function(schema) {
    return this.QueryInterface.dropSchema(schema)
  }

  DAOFactory.prototype.schema = function(schema, options) {
    this.options.schema = schema

    if (!!options) {
      if (typeof options === "string") {
        this.options.schemaDelimiter = options
      } else {
        if (!!options.schemaDelimiter) {
          this.options.schemaDelimiter = options.schemaDelimiter
        }
      }
    }

    return this
  }

  DAOFactory.prototype.getTableName = function() {
    return this.QueryGenerator.addSchema(this)
  }

  DAOFactory.prototype.scope = function(option) {
    var self = Object.create(this)
      , type
      , options
      , merge
      , i
      , scope
      , scopeName
      , argLength = arguments.length
      , lastArg = arguments[argLength-1]

    // Set defaults
    scopeOptions = (typeof lastArg === "object" && !Array.isArray(lastArg) ? lastArg : {}) || {} // <-- for no arguments
    scopeOptions.silent = (scopeOptions !== null && scopeOptions.hasOwnProperty('silent') ? scopeOptions.silent : true)

    // Clear out any predefined scopes...
    self.scopeObj = {}

    // Possible formats for option:
    // String of arguments: 'hello', 'world', 'etc'
    // Array: ['hello', 'world', 'etc']
    // Object: {merge: 'hello'}, {method: ['scopeName' [, args1, args2..]]}, {merge: true, method: ...}

    if (argLength < 1 || !option) {
      return self
    }

    for (i = 0; i < argLength; i++) {
      options = Array.isArray(arguments[i]) ? arguments[i] : [arguments[i]]

      options.forEach(function(o){
        type = typeof o
        scope = null
        merge = false
        scopeName = null

        if (type === "object") {
          // Right now we only support a merge functionality for objects
          if (!!o.merge) {
            merge = true
            scopeName = o.merge[0]
            if (Array.isArray(o.merge) && !!self.options.scopes[scopeName]) {
              scope = self.options.scopes[scopeName].apply(self, o.merge.splice(1))
            }
            else if (typeof o.merge === "string") {
              scopeName = o.merge
              scope = self.options.scopes[scopeName]
            }
          }

          if (!!o.method) {
            if (Array.isArray(o.method) && !!self.options.scopes[o.method[0]]) {
              scopeName = o.method[0]
              scope = self.options.scopes[scopeName].apply(self, o.method.splice(1))
              merge = !!o.merge
            }
            else if (!!self.options.scopes[o.method]) {
              scopeName = o.method
              scope = self.options.scopes[scopeName].apply(self)
            }
          } else {
            scopeName = o
            scope = self.options.scopes[scopeName]
          }
        } else {
          scopeName = o
          scope = self.options.scopes[scopeName]
        }

        if (!!scope) {
          Utils.injectScope.call(self, scope, merge)
        }
        else if (scopeOptions.silent !== true && !!scopeName) {
          throw new Error("Invalid scope " + scopeName + " called.")
        }
      })
    }

    return self
  }

  // alias for findAll
  DAOFactory.prototype.all = function(options, queryOptions) {
    return this.findAll(options, queryOptions)
  }

  DAOFactory.prototype.findAll = function(options, queryOptions) {
    var hasJoin = false
    var options = Utils._.clone(options)

    if (typeof options === 'object') {
      if (options.hasOwnProperty('include')) {
        hasJoin = true

        options.include = options.include.map(function(include) {
          return validateIncludedElement.call(this, include)
        }.bind(this))
      }

      // whereCollection is used for non-primary key updates
      this.options.whereCollection = options.where || null
    }

    return this.QueryInterface.select(this, this.tableName, options, Utils._.defaults({
      type:    'SELECT',
      hasJoin: hasJoin
    }, queryOptions))
  }

  //right now, the caller (has-many-double-linked) is in charge of the where clause
  DAOFactory.prototype.findAllJoin = function(joinTableName, options) {
    var optcpy = Utils._.clone(options)
    optcpy.attributes = optcpy.attributes || [this.QueryInterface.quoteIdentifier(this.tableName)+".*"]

    // whereCollection is used for non-primary key updates
    this.options.whereCollection = optcpy.where || null;

    return this.QueryInterface.select(this, [this.getTableName(), joinTableName], optcpy, { type: 'SELECT' })
  }

 /**
  * Search for an instance.
  *
  * @param  {Object} options Options to describe the scope of the search.
  *   @param {Array} include A list of associations which shall get eagerly loaded. Supported is either { include: [ DaoFactory1, DaoFactory2, ...] } or { include: [ { daoFactory: DaoFactory1, as: 'Alias' } ] }.
  * @param  {Object} set the query options, e.g. raw, specifying that you want raw data instead of built DAOs
  * @return {Object}         A promise which fires `success`, `error`, `complete` and `sql`.
  */
  DAOFactory.prototype.find = function(options, queryOptions) {
    var hasJoin = false

    // no options defined?
    // return an emitter which emits null
    if ([null, undefined].indexOf(options) !== -1) {
      return new Utils.CustomEventEmitter(function(emitter) {
        setTimeout(function() { emitter.emit('success', null) }, 10)
      }).run()
    }

    var primaryKeys = this.primaryKeys
      , keys        = Object.keys(primaryKeys)
      , keysLength  = keys.length

    // options is not a hash but an id
    if (typeof options === 'number') {
      var oldOption = options
      options = { where: {} }
      if (keysLength === 1) {
        options.where[keys[0]] = oldOption
      } else {
        options.where.id = oldOption
      }
    } else if (Utils._.size(primaryKeys) && Utils.argsArePrimaryKeys(arguments, primaryKeys)) {
      var where = {}

      Utils._.each(arguments, function(arg, i) {
        var key = keys[i]
        where[key] = arg
      })

      options = { where: where }
    } else if (typeof options === 'string' && parseInt(options, 10).toString() === options) {
      var parsedId = parseInt(options, 10)

      if (!Utils._.isFinite(parsedId)) {
        throw new Error('Invalid argument to find(). Must be an id or an options object.')
      }

      options = { where: parsedId }
    } else if (typeof options === 'object') {
      options = Utils._.clone(options)

      if (options.hasOwnProperty('include')) {
        hasJoin = true

        options.include = options.include.map(function(include) {
          return validateIncludedElement.call(this, include)
        }.bind(this))
      }

      // whereCollection is used for non-primary key updates
      this.options.whereCollection = options.where || null
    } else if (typeof options === "string") {
      var where = {}

      if (this.primaryKeyCount === 1) {
        where[primaryKeys[keys[0]]] = options;
        options = where;
      } else if (this.primaryKeyCount < 1) {
        // Revert to default behavior which is {where: [int]}
        options = {where: parseInt(Number(options) || 0, 0)}
      }
    }

    options.limit = 1

    return this.QueryInterface.select(this, this.getTableName(), options, Utils._.defaults({
      plain: true,
      type: 'SELECT',
      hasJoin: hasJoin
    }, queryOptions))
  }

  DAOFactory.prototype.count = function(options) {
    options = Utils._.extend({ attributes: [] }, options || {})
    options.attributes.push(['count(*)', 'count'])
    options.parseInt = true

    return this.QueryInterface.rawSelect(this.getTableName(), options, 'count')
  }

  DAOFactory.prototype.findAndCountAll = function(options) {
    var self  = this
      // no limit, offset, order, attributes or include for the options given to count()
      , copts = Utils._.omit(options || {}, ['offset', 'limit', 'order', 'include', 'attributes'])

    return new Utils.CustomEventEmitter(function (emitter) {
      var emit = {
          err  : function(e) {        // emit error
            emitter.emit('error', e);
          }
        , okay : function(c, r) {     // emit success
            emitter.emit('success', {
              count: c || 0,
              rows : (r && Array.isArray(r) ? r : [])
            });
          }
        , sql  : function(s) {        // emit SQL
            emitter.emit('sql', s);
          }
        }

      self.count(copts)
          .on('sql', emit.sql)
          .error(emit.err)
          .success(function(cnt) {
            if (cnt === 0) {
              return emit.okay(cnt) // no records, no need for another query
            }

            self.findAll(options)
                .on('sql', emit.sql)
                .error(emit.err)
                .success(function(rows) {
                  emit.okay(cnt, rows)
                })
          })

    }).run()
  }

  DAOFactory.prototype.max = function(field, options) {
    options = Utils._.extend({ attributes: [] }, options || {})
    options.attributes.push(['max(' + this.QueryInterface.QueryGenerator.quoteIdentifier(field) + ')', 'max'])
    options.parseFloat = true

    return this.QueryInterface.rawSelect(this.getTableName(), options, 'max')
  }
  DAOFactory.prototype.min = function(field, options) {
    options = Utils._.extend({ attributes: [] }, options || {})
    options.attributes.push(['min(' + this.QueryInterface.QueryGenerator.quoteIdentifier(field) + ')', 'min'])
    options.parseFloat = true

    return this.QueryInterface.rawSelect(this.getTableName(), options, 'min')
  }

  DAOFactory.prototype.build = function(values, options) {
    options = options || { isNewRecord: true, isDirty: true }

    var self     = this
      , instance = new this.DAO(values, this.options, options.isNewRecord)

    instance.isNewRecord    = options.isNewRecord
    instance.daoFactoryName = this.name
    instance.daoFactory     = this
    instance.isDirty        = options.isDirty

    return instance
  }

  DAOFactory.prototype.create = function(values, fields) {
    return this.build(values).save(fields)
  }

  DAOFactory.prototype.findOrCreate = function (params, defaults) {
    var self = this;

    return new Utils.CustomEventEmitter(function (emitter) {
      self.find({
        where: params
      }).success(function (instance) {
        if (instance === null) {
          for (var attrname in defaults) {
            params[attrname] = defaults[attrname]
          }

          self.create(params)
            .success(function (instance) {
              emitter.emit('success', instance, true)
            })
            .error( function (error) {
              emitter.emit('error', error)
            })
        } else {
          emitter.emit('success', instance, false)
        }
      }).error(function (error) {
        emitter.emit('error', error)
      });
    }).run()
  }

  /**
   * Create and insert multiple instances
   *
   * @param  {Array} records List of objects (key/value pairs) to create instances from
   * @param  {Array} fields Fields to insert (defaults to all fields)
   * @return {Object}       A promise which fires `success`, `error`, `complete` and `sql`.
   *
   * Note: the `success` handler is not passed any arguments. To obtain DAOs for
   * the newly created values, you will need to query for them again. This is
   * because MySQL and SQLite do not make it easy to obtain back automatically
   * generated IDs and other default values in a way that can be mapped to
   * multiple records
   */
  DAOFactory.prototype.bulkCreate = function(records, fields, options) {
    options = options || {}
    options.validate = options.validate || false
    fields = fields || []

    var self          = this
      , updatedAtAttr = Utils._.underscoredIf(self.options.updatedAt, self.options.underscored)
      , createdAtAttr = Utils._.underscoredIf(self.options.createdAt, self.options.underscored)
      , errors        = []
      , completed     = 0

    return new Utils.CustomEventEmitter(function(emitter) {
      var daos = records.map(function(v) {
        return self.build(v)
      })

      var bulkCreateStep = function(i) {
        daos[i].validate({skip: fields}).success(function(err) {
            if (!!err) {
              errors[errors.length] = {record: records[i], errors: err}
            }
            ++completed
            if (completed === records.length) {
              bulkCreateFinal()
            } else {
              bulkCreateStep(completed)
            }
        })
      }

      bulkCreateStep(0)

<<<<<<< HEAD
      var bulkCreateFinal = function() {
        if (options.validate === true && errors.length > 0) {
          return emitter.emit('error', errors)
=======
    // Validate enums
    records.forEach(function(values) {
      for (var attrName in self.rawAttributes) {
        if (self.rawAttributes.hasOwnProperty(attrName)) {
          var definition      = self.rawAttributes[attrName]
            , isEnum          = (definition.type && (definition.type.toString() === DataTypes.ENUM.toString()))
            , hasValue        = (typeof values[attrName] !== 'undefined')
            , valueOutOfScope = ((definition.values || []).indexOf(values[attrName]) === -1)

          if (isEnum && hasValue && valueOutOfScope && !(definition.allowNull === true && values[attrName] === null)) {
            throw new Error('Value "' + values[attrName] + '" for ENUM ' + attrName + ' is out of allowed scope. Allowed values: ' + definition.values.join(', '))
          }
>>>>>>> 84a6e923
        }

        // we will re-create from DAOs, which may have set up default attributes
        records = []

        daos.forEach(function(dao) {
          var values = fields.length > 0 ? {} : dao.dataValues

          fields.forEach(function(field) {
            values[field] = dao.dataValues[field]
          })

          if (self.options.timestamps) {
            values[createdAtAttr] = Utils.now()
            values[updatedAtAttr] = Utils.now()
          }

          records.push(values)
        })

        // Validate enums
        records.forEach(function(values) {
          for (var attrName in self.rawAttributes) {
            if (self.rawAttributes.hasOwnProperty(attrName)) {
              var definition      = self.rawAttributes[attrName]
                , isEnum          = (definition.type && (definition.type.toString() === DataTypes.ENUM.toString()))
                , hasValue        = (typeof values[attrName] !== 'undefined')
                , valueOutOfScope = ((definition.values || []).indexOf(values[attrName]) === -1)

              if (isEnum && hasValue && valueOutOfScope) {
                throw new Error('Value "' + values[attrName] + '" for ENUM ' + attrName + ' is out of allowed scope. Allowed values: ' + definition.values.join(', '))
              }
            }
          }
        })

        self.QueryInterface.bulkInsert(self.tableName, records).proxy(emitter)
    }
    }).run()
  }

  /**
   * Delete multiple instances
   *
   * @param  {Object} where   Options to describe the scope of the search.
   * @param  {Object} options Possible options are:
                              - limit: How many rows to delete
                              - truncate: If set to true, dialects that support it will use TRUNCATE instead of DELETE FROM. If a table is truncated the where and limit options are ignored
   * @return {Object}         A promise which fires `success`, `error`, `complete` and `sql`.
   */
  DAOFactory.prototype.destroy = function(where, options) {
    if (this.options.timestamps && this.options.paranoid) {
      var attr = Utils._.underscoredIf(this.options.deletedAt, this.options.underscored)
      var attrValueHash = {}
      attrValueHash[attr] = Utils.now()
      return this.QueryInterface.bulkUpdate(this.tableName, attrValueHash, where)
    } else {
      return this.QueryInterface.bulkDelete(this.tableName, where, options)
    }
  }

  /**
   * Update multiple instances
   *
   * @param  {Object} attrValueHash A hash of fields to change and their new values
   * @param  {Object} where         Options to describe the scope of the search.
   * @return {Object}               A promise which fires `success`, `error`, `complete` and `sql`.
   */
  DAOFactory.prototype.update = function(attrValueHash, where, options) {
    options = options || {}
    options.validate = options.validate || true

    if(this.options.timestamps) {
      var attr = Utils._.underscoredIf(this.options.updatedAt, this.options.underscored)
      attrValueHash[attr] = Utils.now()
    }

    return new Utils.CustomEventEmitter(function(emitter) {
      if (options.validate === true) {
        this.build(attrValueHash).validate().success(function(errors) {
          if (!!errors) {
            emitter.emit('error', errors)
          } else {
            this
              .QueryInterface
              .bulkUpdate(this.tableName, attrValueHash, where, options)
              .proxy(emitter)
          }
        }.bind(this))
      } else {
        this
          .QueryInterface
          .bulkUpdate(this.tableName, attrValueHash, where, options)
          .proxy(emitter)
      }
    }.bind(this)).run()
  }

  DAOFactory.prototype.describe = function(schema) {
    return this.QueryInterface.describeTable(this.tableName, schema || this.options.schema || undefined)
  }

  DAOFactory.prototype.dataset = function() {
    if (!this.__sql) {
      this.__sql = sql.setDialect(this.daoFactoryManager.sequelize.options.dialect)
    }

    var instance   = this.__sql.define({ name: this.tableName, columns: [] })
      , attributes = this.attributes

    Object.keys(attributes).forEach(function(key) {
      instance.addColumn(key, attributes[key])
    })

    return instance
  }

  // private

  var addOptionalClassMethods = function() {
    var self = this
    Utils._.each(this.options.classMethods || {}, function(fct, name) { self[name] = fct })
  }

  var addDefaultAttributes = function() {
    var self              = this
      , defaultAttributes = {
        id: {
          type: DataTypes.INTEGER,
          allowNull: false,
          primaryKey: true,
          autoIncrement: true
        }
      }

    if (this.hasPrimaryKeys) {
      defaultAttributes = {}
    }

    if (this.options.timestamps) {
      defaultAttributes[Utils._.underscoredIf(this.options.createdAt, this.options.underscored)] = {type: DataTypes.DATE, allowNull: false}
      defaultAttributes[Utils._.underscoredIf(this.options.updatedAt, this.options.underscored)] = {type: DataTypes.DATE, allowNull: false}

      if (this.options.paranoid)
        defaultAttributes[Utils._.underscoredIf(this.options.deletedAt, this.options.underscored)] = {type: DataTypes.DATE}
    }

    Utils._.each(defaultAttributes, function(value, attr) {
      if (Utils._.isUndefined(self.rawAttributes[attr])) {
        self.rawAttributes[attr] = value
      }
    })
  }

  var findAutoIncrementField = function() {
    var fields = this.QueryGenerator.findAutoIncrementField(this)

    this.autoIncrementField = null

    fields.forEach(function(field) {
      if (this.autoIncrementField) {
        throw new Error('Invalid DAO definition. Only one autoincrement field allowed.')
      } else {
        this.autoIncrementField = field
      }
    }.bind(this))
  }

  var validateIncludedElement = function(include) {
    if (include instanceof DAOFactory) {
      include = { daoFactory: include, as: include.tableName }
    }

    if (typeof include === 'object') {
      if (include.hasOwnProperty('model')) {
        include.daoFactory = include.model
        delete include.model
      }

      if (include.hasOwnProperty('attributes')) {
        var primaryKeys;
        if (include.daoFactory.hasPrimaryKeys) {
          primaryKeys = include.daoFactory.primaryKeys
        } else {
          primaryKeys = ['id']
        }
        include.attributes = include.attributes.concat(primaryKeys)
      } else {
        include.attributes = Object.keys(include.daoFactory.attributes)
      }

      if (include.hasOwnProperty('daoFactory') && (include.hasOwnProperty('as'))) {
        var usesAlias   = (include.as !== include.daoFactory.tableName)
          , association = (usesAlias ? this.getAssociationByAlias(include.as) : this.getAssociation(include.daoFactory))

        // check if the current daoFactory is actually associated with the passed daoFactory
        if (!!association && (!association.options.as || (association.options.as === include.as))) {
          include.association = association

          return include
        } else {
          var msg = include.daoFactory.name

          if (usesAlias) {
            msg += " (" + include.as + ")"
          }

          msg += " is not associated to " + this.name + "!"

          throw new Error(msg)
        }
      } else {
        throw new Error('Include malformed. Expected attributes: daoFactory, as!')
      }
    } else {
      throw new Error('Include unexpected. Element has to be either an instance of DAOFactory or an object.')
    }
  }

  var replaceReferencesWithTableNames = function(attributes) {
    Object.keys(attributes).forEach(function(attrName) {
      if (attributes[attrName].references instanceof DAOFactory) {
        attributes[attrName].references = attributes[attrName].references.tableName
      }
    })

    return attributes
  }

  Utils._.extend(DAOFactory.prototype, require("./associations/mixin"))

  return DAOFactory
})()<|MERGE_RESOLUTION|>--- conflicted
+++ resolved
@@ -564,8 +564,8 @@
     fields = fields || []
 
     var self          = this
-      , updatedAtAttr = Utils._.underscoredIf(self.options.updatedAt, self.options.underscored)
-      , createdAtAttr = Utils._.underscoredIf(self.options.createdAt, self.options.underscored)
+      , updatedAtAttr = self.options.underscored ? 'updated_at' : 'updatedAt'
+      , createdAtAttr = self.options.underscored ? 'created_at' : 'createdAt'
       , errors        = []
       , completed     = 0
 
@@ -590,24 +590,9 @@
 
       bulkCreateStep(0)
 
-<<<<<<< HEAD
       var bulkCreateFinal = function() {
         if (options.validate === true && errors.length > 0) {
           return emitter.emit('error', errors)
-=======
-    // Validate enums
-    records.forEach(function(values) {
-      for (var attrName in self.rawAttributes) {
-        if (self.rawAttributes.hasOwnProperty(attrName)) {
-          var definition      = self.rawAttributes[attrName]
-            , isEnum          = (definition.type && (definition.type.toString() === DataTypes.ENUM.toString()))
-            , hasValue        = (typeof values[attrName] !== 'undefined')
-            , valueOutOfScope = ((definition.values || []).indexOf(values[attrName]) === -1)
-
-          if (isEnum && hasValue && valueOutOfScope && !(definition.allowNull === true && values[attrName] === null)) {
-            throw new Error('Value "' + values[attrName] + '" for ENUM ' + attrName + ' is out of allowed scope. Allowed values: ' + definition.values.join(', '))
-          }
->>>>>>> 84a6e923
         }
 
         // we will re-create from DAOs, which may have set up default attributes
@@ -637,7 +622,7 @@
                 , hasValue        = (typeof values[attrName] !== 'undefined')
                 , valueOutOfScope = ((definition.values || []).indexOf(values[attrName]) === -1)
 
-              if (isEnum && hasValue && valueOutOfScope) {
+              if (isEnum && hasValue && valueOutOfScope && !(definition.allowNull === true && values[attrName] === null)) {
                 throw new Error('Value "' + values[attrName] + '" for ENUM ' + attrName + ' is out of allowed scope. Allowed values: ' + definition.values.join(', '))
               }
             }
@@ -645,7 +630,7 @@
         })
 
         self.QueryInterface.bulkInsert(self.tableName, records).proxy(emitter)
-    }
+      }
     }).run()
   }
 
