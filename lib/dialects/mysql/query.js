--- conflicted
+++ resolved
@@ -26,29 +26,22 @@
   var self = this;
   this.sql = sql;
 
-<<<<<<< HEAD
   //do we need benchmark for this query execution
   var benchmark = this.sequelize.options.benchmark || this.options.benchmark;
 
   if (!benchmark) {
     this.sequelize.log('Executing (' + (this.connection.uuid || 'default') + '): ' + this.sql, this.options);
   } else {
-    var queryBegin = (new Date()).getTime();
+    var queryBegin = Date.now();
   }
 
   var promise = new Utils.Promise(function(resolve, reject) {
     self.connection.query(self.sql, function(err, results) {
 
       if (benchmark) {
-        self.sequelize.log('Executed (' + (self.connection.uuid || 'default') + '): ' + self.sql + ' in ' + ((new Date()).getTime() - queryBegin) + 'ms', self.options);
+        self.sequelize.log('Executed (' + (self.connection.uuid || 'default') + '): ' + self.sql + ' in ' + (Date.now() - queryBegin) + 'ms', self.options);
       }
 
-=======
-  this.sequelize.log('Executing (' + (this.connection.uuid || 'default') + '): ' + this.sql, this.options);
-
-  var promise = new Utils.Promise(function(resolve, reject) {
-    self.connection.query(self.sql, function(err, results) {
->>>>>>> 9d99adc2
       if (err) {
         err.sql = sql;
 
