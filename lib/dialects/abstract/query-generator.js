var Utils = require("../../utils")
  , SqlString = require("../../sql-string")
  , daoFactory = require("../../dao-factory")

module.exports = (function() {
  var QueryGenerator = {
    addSchema: function(opts) {
      throwMethodUndefined('addSchema')
    },

    /*
      Returns a query for creating a table.
      Parameters:
        - tableName: Name of the new table.
        - attributes: An object with containing attribute-attributeType-pairs.
                      Attributes should have the format:
                      {attributeName: type, attr2: type2}
                      --> e.g. {title: 'VARCHAR(255)'}
        - options: An object with options.
                   Defaults: { engine: 'InnoDB', charset: null }
    */
    createTableQuery: function(tableName, attributes, options) {
      throwMethodUndefined('createTableQuery')
    },

    /*
      Returns a query for dropping a table.
    */
    dropTableQuery: function(tableName, options) {
      throwMethodUndefined('dropTableQuery')
    },

    /*
      Returns a rename table query.
      Parameters:
        - originalTableName: Name of the table before execution.
        - futureTableName: Name of the table after execution.
    */
    renameTableQuery: function(before, after) {
      var query = "ALTER TABLE <%= before %> RENAME TO <%= after %>;"
      return Utils._.template(query)({
        before: this.quoteTable(before),
        after: this.quoteTable(after)
      })
    },

    /*
      Returns a query, which gets all available table names in the database.
    */
    showTablesQuery: function() {
      throwMethodUndefined('showTablesQuery')
    },

    /*
      Returns a query, which adds an attribute to an existing table.
      Parameters:
        - tableName: Name of the existing table.
        - attributes: A hash with attribute-attributeOptions-pairs.
          - key: attributeName
          - value: A hash with attribute specific options:
            - type: DataType
            - defaultValue: A String with the default value
            - allowNull: Boolean
    */
    addColumnQuery: function(tableName, attributes) {
      throwMethodUndefined('addColumnQuery')
    },

    /*
      Returns a query, which removes an attribute from an existing table.
      Parameters:
        - tableName: Name of the existing table
        - attributeName: Name of the obsolete attribute.
    */
    removeColumnQuery: function(tableName, attributeName) {
      throwMethodUndefined('removeColumnQuery')
    },

    /*
      Returns a query, which modifies an existing attribute from a table.
      Parameters:
        - tableName: Name of the existing table.
        - attributes: A hash with attribute-attributeOptions-pairs.
          - key: attributeName
          - value: A hash with attribute specific options:
            - type: DataType
            - defaultValue: A String with the default value
            - allowNull: Boolean
    */
    changeColumnQuery: function(tableName, attributes) {
      throwMethodUndefined('changeColumnQuery')
    },

    /*
      Returns a query, which renames an existing attribute.
      Parameters:
        - tableName: Name of an existing table.
        - attrNameBefore: The name of the attribute, which shall be renamed.
        - attrNameAfter: The name of the attribute, after renaming.
    */
    renameColumnQuery: function(tableName, attrNameBefore, attrNameAfter) {
      throwMethodUndefined('renameColumnQuery')
    },

    /*
      Returns an insert into command. Parameters: table name + hash of attribute-value-pairs.
    */
    insertQuery: function(table, valueHash, modelAttributes) {
      var query
        , valueQuery          = "INSERT INTO <%= table %> (<%= attributes %>) VALUES (<%= values %>)"
        , emptyQuery          = "INSERT INTO <%= table %>"
        , fields              = []
        , values              = []
        , key
        , value

      if (this._dialect.supports['DEFAULT VALUES']) {
        emptyQuery += " DEFAULT VALUES"
      } else if (this._dialect.supports['VALUES ()']) {
        emptyQuery += " VALUES ()"
      }

      if (this._dialect.supports['RETURNING']) {
        valueQuery += " RETURNING *"
        emptyQuery += " RETURNING *"
      }

      valueHash = Utils.removeNullValuesFromHash(valueHash, this.options.omitNull)

      for (key in valueHash) {
        if (valueHash.hasOwnProperty(key)) {
          value = valueHash[key]
          fields.push(this.quoteIdentifier(key))

          // SERIALS' can't be NULL in postgresql, use DEFAULT where supported
          if (modelAttributes && modelAttributes[key] && modelAttributes[key].autoIncrement === true && !value) {
            if (this._dialect.supports['DEFAULT']) {
              values.push('DEFAULT')
            } else {
              values.push(this.escape(null))
            }
          } else {
            values.push(this.escape(value, (modelAttributes && modelAttributes[key]) || undefined))
          }
        }
      }

      var replacements  = {
        table:      this.quoteTable(table),
        attributes: fields.join(","),
        values:     values.join(",")
      }

      query = (replacements.attributes.length ? valueQuery : emptyQuery) + ";"

      return Utils._.template(query)(replacements)
    },
    /*
      Returns an insert into command for multiple values.
      Parameters: table name + list of hashes of attribute-value-pairs.
    */
    bulkInsertQuery: function(tableName, attrValueHashes) {
      throwMethodUndefined('bulkInsertQuery')
    },

    /*
      Returns an update query.
      Parameters:
        - tableName -> Name of the table
        - values -> A hash with attribute-value-pairs
        - where -> A hash with conditions (e.g. {name: 'foo'})
                   OR an ID as integer
                   OR a string with conditions (e.g. 'name="foo"').
                   If you use a string, you have to escape it on your own.
    */
    updateQuery: function(tableName, attrValueHash, where, options, attributes) {
      options = options || {}

      attrValueHash = Utils.removeNullValuesFromHash(attrValueHash, this.options.omitNull, options)

      var query
        , values = []

      query = "UPDATE <%= table %> SET <%= values %> WHERE <%= where %>"
      if (this._dialect.supports['RETURNING'] && (options.returning || options.returning === undefined)) {
        query += " RETURNING *"
      }

      for (var key in attrValueHash) {
        var value = attrValueHash[key]
        values.push(this.quoteIdentifier(key) + "=" + this.escape(value, (!!attributes && !!attributes[key] ? attributes[key] : undefined)))
      }

      var replacements = {
        table:  this.quoteTable(tableName),
        values: values.join(","),
        where:  this.getWhereConditions(where)
      }

      return Utils._.template(query)(replacements)
    },

    /*
      Returns a deletion query.
      Parameters:
        - tableName -> Name of the table
        - where -> A hash with conditions (e.g. {name: 'foo'})
                   OR an ID as integer
                   OR a string with conditions (e.g. 'name="foo"').
                   If you use a string, you have to escape it on your own.
      Options:
        - limit -> Maximaum count of lines to delete
        - truncate -> boolean - whether to use an 'optimized' mechanism (i.e. TRUNCATE) if available,
                                note that this should not be the default behaviour because TRUNCATE does not
                                always play nicely (e.g. InnoDB tables with FK constraints)
                                (@see http://dev.mysql.com/doc/refman/5.6/en/truncate-table.html).
                                Note that truncate must ignore limit and where
    */
    deleteQuery: function(tableName, where, options) {
      throwMethodUndefined('deleteQuery')
    },

    /*
      Returns a bulk deletion query.
      Parameters:
        - tableName -> Name of the table
        - where -> A hash with conditions (e.g. {name: 'foo'})
                   OR an ID as integer
                   OR a string with conditions (e.g. 'name="foo"').
                   If you use a string, you have to escape it on your own.
    */
    bulkDeleteQuery: function(tableName, where, options) {
      throwMethodUndefined('bulkDeleteQuery')
    },

    /*
      Returns an update query.
      Parameters:
        - tableName -> Name of the table
        - values -> A hash with attribute-value-pairs
        - where -> A hash with conditions (e.g. {name: 'foo'})
                   OR an ID as integer
                   OR a string with conditions (e.g. 'name="foo"').
                   If you use a string, you have to escape it on your own.
    */
    incrementQuery: function(tableName, attrValueHash, where, options) {
      attrValueHash = Utils.removeNullValuesFromHash(attrValueHash, this.options.omitNull)

      var query
        , values = []

      query = "UPDATE <%= table %> SET <%= values %> WHERE <%= where %>"
      if (this._dialect.supports['RETURNING']) {
        query += " RETURNING *"
      }

      for (var key in attrValueHash) {
        var value = attrValueHash[key]
        values.push(this.quoteIdentifier(key) + "=" + this.quoteIdentifier(key) + " + " + this.escape(value))
      }

      options = options || {}
      for (var key in options) {
        var value = options[key];
        values.push(this.quoteIdentifier(key) + "=" + this.escape(value))
      }

      var replacements = {
        table:  this.quoteIdentifiers(tableName),
        values: values.join(","),
        where:  this.getWhereConditions(where)
      }

      return Utils._.template(query)(replacements)
    },

    /*
      Returns an add index query.
      Parameters:
        - tableName -> Name of an existing table.
        - attributes:
            An array of attributes as string or as hash.
            If the attribute is a hash, it must have the following content:
              - attribute: The name of the attribute/column
              - length: An integer. Optional
              - order: 'ASC' or 'DESC'. Optional
        - options:
          - indicesType: UNIQUE|FULLTEXT|SPATIAL
          - indexName: The name of the index. Default is <tableName>_<attrName1>_<attrName2>
          - parser
    */
    addIndexQuery: function(tableName, attributes, options) {
      throwMethodUndefined('addIndexQuery')
    },

    /*
      Returns an show index query.
      Parameters:
        - tableName: Name of an existing table.
        - options:
          - database: Name of the database.
    */
    showIndexQuery: function(tableName, options) {
      throwMethodUndefined('showIndexQuery')
    },

    /*
      Returns a remove index query.
      Parameters:
        - tableName: Name of an existing table.
        - indexNameOrAttributes: The name of the index as string or an array of attribute names.
    */
    removeIndexQuery: function(tableName, indexNameOrAttributes) {
      throwMethodUndefined('removeIndexQuery')
    },

    /*
      This method transforms an array of attribute hashes into equivalent
      sql attribute definition.
    */
    attributesToSQL: function(attributes) {
      throwMethodUndefined('attributesToSQL')
    },

    /*
      Returns all auto increment fields of a factory.
    */
    findAutoIncrementField: function(factory) {
      throwMethodUndefined('findAutoIncrementField')
    },

    /*
      Quote an object based on its type. This is a more general version of quoteIdentifiers
      Strings: should proxy to quoteIdentifiers
      Arrays:
        * Expects array in the form: [<model> (optional), <model> (optional),... String, String (optional)]
          Each <model> can be a daoFactory or an object {model: DaoFactory, as: String}, matching include
        * Zero or more models can be included in the array and are used to trace a path through the tree of
          included nested associations. This produces the correct table name for the ORDER BY/GROUP BY SQL
          and quotes it.
        * If a single string is appended to end of array, it is quoted.
          If two strings appended, the 1st string is quoted, the 2nd string unquoted.
      Objects:
        * If raw is set, that value should be returned verbatim, without quoting
        * If fn is set, the string should start with the value of fn, starting paren, followed by
          the values of cols (which is assumed to be an array), quoted and joined with ', ',
          unless they are themselves objects
        * If direction is set, should be prepended

      Currently this function is only used for ordering / grouping columns and Sequelize.col(), but it could
      potentially also be used for other places where we want to be able to call SQL functions (e.g. as default values)
    */
    quote: function(obj, parent, force) {
      if (Utils._.isString(obj)) {
        return this.quoteIdentifiers(obj, force)
      } else if (Array.isArray(obj)) {
        // loop through array, adding table names of models to quoted
        // (checking associations to see if names should be singularised or not)
        var tableNames = []
          , parentAssociation
          , len = obj.length
        for (var i = 0; i < len - 1; i++) {
          var item = obj[i]
          if (Utils._.isString(item) || item instanceof Utils.fn || item instanceof Utils.col || item instanceof Utils.literal || item instanceof Utils.cast || 'raw' in item) {
            break
          }

          var model, as
          if (item instanceof daoFactory) {
            model = item
          } else {
            model = item.model
            as = item.as
          }

          // check if model provided is through table
          var association
          if (!as && parentAssociation && parentAssociation.through === model) {
            association = {as: Utils.singularize(model.tableName, model.options.language)}
          } else {
            // find applicable association for linking parent to this model
            association = parent.getAssociation(model, as)
          }

          if (association) {
            tableNames[i] = association.as
            parent = model
            parentAssociation = association
          } else {
            tableNames[i] = model.tableName
            throw new Error('\'' + tableNames.join('.') + '\' in order / group clause is not valid association')
          }
        }

        // add 1st string as quoted, 2nd as unquoted raw
        var sql = (i > 0 ? this.quoteIdentifier(tableNames.join('.')) + '.' : '') + this.quote(obj[i], parent, force)
        if (i < len - 1) {
          sql += ' ' + obj[i + 1]
        }
        return sql
      } else if (obj instanceof Utils.fn || obj instanceof Utils.col || obj instanceof Utils.literal || obj instanceof Utils.cast) {
        return obj.toString(this)
      } else if (Utils._.isObject(obj) && 'raw' in obj) {
        return obj.raw
      } else {
        throw new Error('Unknown structure passed to order / group: ' + JSON.stringify(obj))
      }
    },

    /*
     Create a trigger
     */
    createTrigger: function(tableName, triggerName, timingType, fireOnArray, functionName, functionParams,
        optionsArray) {
      throwMethodUndefined('createTrigger')
    },

    /*
     Drop a trigger
     */
    dropTrigger: function(tableName, triggerName) {
      throwMethodUndefined('dropTrigger')
    },

    /*
     Rename a trigger
     */
    renameTrigger: function(tableName, oldTriggerName, newTriggerName) {
      throwMethodUndefined('renameTrigger')
    },

    /*
     Create a function
     */
    createFunction: function(functionName, params, returnType, language, body, options) {
      throwMethodUndefined('createFunction')
    },

    /*
     Drop a function
     */
    dropFunction: function(functionName, params) {
      throwMethodUndefined('dropFunction')
    },

    /*
     Rename a function
     */
    renameFunction: function(oldFunctionName, params, newFunctionName) {
      throwMethodUndefined('renameFunction')
    },

    /*
      Escape an identifier (e.g. a table or attribute name)
    */
    quoteIdentifier: function(identifier, force) {
      throwMethodUndefined('quoteIdentifier')
    },

    /*
      Split an identifier into .-separated tokens and quote each part
    */
    quoteIdentifiers: function(identifiers, force) {
      throwMethodUndefined('quoteIdentifiers')
    },

    /*
      Escape a value (e.g. a string, number or date)
    */
    escape: function(value, field) {
      if (value instanceof Utils.fn || value instanceof Utils.col || value instanceof Utils.literal || value instanceof Utils.cast) {
        return value.toString(this)
      } else {
        return SqlString.escape(value, false, null, this.dialect, field)
      }
    },

    /**
     * Generates an SQL query that returns all foreign keys of a table.
     *
     * @param  {String} tableName  The name of the table.
     * @param  {String} schemaName The name of the schema.
     * @return {String}            The generated sql query.
     */
    getForeignKeysQuery: function(tableName, schemaName) {
      throwMethodUndefined('getForeignKeysQuery')
    },

    /**
     * Generates an SQL query that removes a foreign key from a table.
     *
     * @param  {String} tableName  The name of the table.
     * @param  {String} foreignKey The name of the foreign key constraint.
     * @return {String}            The generated sql query.
     */
    dropForeignKeyQuery: function(tableName, foreignKey) {
      throwMethodUndefined('dropForeignKeyQuery')
    },


    /*
      Returns a query for selecting elements in the table <tableName>.
      Options:
        - attributes -> An array of attributes (e.g. ['name', 'birthday']). Default: *
        - where -> A hash with conditions (e.g. {name: 'foo'})
                   OR an ID as integer
                   OR a string with conditions (e.g. 'name="foo"').
                   If you use a string, you have to escape it on your own.
        - order -> e.g. 'id DESC'
        - group
        - limit -> The maximum count you want to get.
        - offset -> An offset value to start from. Only useable with limit!
    */

    selectQuery: function(tableName, options, Model) {
      // Enter and change at your own peril -- Mick Hansen

      options = options || {}

      var table               = null
        , self                = this
        , query
        , limit               = options.limit
        , mainQueryItems      = []
        , mainAttributes      = options.attributes
        , mainJoinQueries     = []
        // We'll use a subquery if we have hasMany associations and a limit and a filtered/required association
        , subQuery            = limit && (options.hasIncludeWhere || options.hasIncludeRequired || options.hasMultiAssociation)
        , subQueryItems       = []
        , subQueryAttributes  = null
        , subJoinQueries      = []

      // Escape table
      options.table = table = !Array.isArray(tableName) ? this.quoteIdentifiers(tableName) : tableName.map(function(t) {
        return this.quoteIdentifiers(t)
      }.bind(this)).join(", ")

      if (subQuery && mainAttributes) {
<<<<<<< HEAD
        mainAttributes = mainAttributes.concat(Model.primaryKeyAttributes)
=======
        if (factory.hasPrimaryKeys) {
          factory.primaryKeyAttributes.forEach(function(keyAtt){
            if(mainAttributes.indexOf(keyAtt) == -1){
              mainAttributes.push(keyAtt)
            }
          })
        } else {
          mainAttributes.push("id")
        }          
>>>>>>> 7a7f3ddf
      }

      // Escape attributes
      mainAttributes = mainAttributes && mainAttributes.map(function(attr){
        var addTable = true

        if (attr instanceof Utils.literal) {
          return attr.toString(this)
        }

        if (attr instanceof Utils.fn || attr instanceof Utils.col) {
          return attr.toString(self)
        }

        if(Array.isArray(attr) && attr.length == 2) {
          if (attr[0] instanceof Utils.fn || attr[0] instanceof Utils.col) {
            attr[0] = attr[0].toString(self)
            addTable = false
          }
          attr = [attr[0], this.quoteIdentifier(attr[1])].join(' as ')
        } else {
          attr = attr.indexOf(Utils.TICK_CHAR) < 0 && attr.indexOf('"') < 0 ? this.quoteIdentifiers(attr) : attr
        }

        if (options.include && attr.indexOf('.') === -1 && addTable) {
          attr = this.quoteIdentifier(options.table) + '.' + attr
        }

        return attr
      }.bind(this))

      // If no attributes specified, use *
      mainAttributes = mainAttributes || (options.include ? [options.table+'.*'] : ['*'])

      // If subquery, we ad the mainAttributes to the subQuery and set the mainAttributes to select * from subquery
      if (subQuery) {
        // We need primary keys
        subQueryAttributes = mainAttributes
        mainAttributes = [options.table+'.*']
      }

      if (options.include) {
        var generateJoinQuery = function(include, parentTable) {
          var table         = include.daoFactory.tableName
            , as            = include.as
            , joinQueryItem = ""
            , attributes
            , association   = include.association
            , through       = include.through
            , joinType      = include.required ? ' INNER JOIN ' : ' LEFT OUTER JOIN '
            , includeWhere  = {}
            , whereOptions  = Utils._.clone(options)

          whereOptions.keysEscaped = true

          if (tableName !== parentTable) {
            as = parentTable+'.'+include.as
          }

          // includeIgnoreAttributes is used by aggregate functions
          if (options.includeIgnoreAttributes !== false) {
            attributes  = include.attributes.map(function(attr) {
              return self.quoteIdentifier(as) + "." + self.quoteIdentifier(attr) + " AS " + self.quoteIdentifier(as + "." + attr)
            })

            // If not many to many, and we're doing a subquery, add attributes to the subquery
            if (!include.association.isMultiAssociation && subQuery && (include.hasIncludeRequired || include.required)) {
              subQueryAttributes = subQueryAttributes.concat(attributes)
            } else {
              mainAttributes = mainAttributes.concat(attributes)
            }
          }

          if (through) {
            var throughTable      = through.daoFactory.tableName
              , throughAs         = as + "." + through.as
              , throughAttributes = through.attributes.map(function(attr) {
                return self.quoteIdentifier(throughAs) + "." + self.quoteIdentifier(attr) + " AS " + self.quoteIdentifier(throughAs + "." + attr)
              })
              , primaryKeysSource = association.source.primaryKeyAttributes
              , tableSource       = parentTable
              , identSource       = association.identifier
              , attrSource        = primaryKeysSource[0]
              , where

              , primaryKeysTarget = association.target.primaryKeyAttributes
              , tableTarget       = as
              , identTarget       = association.foreignIdentifier
              , attrTarget        = primaryKeysTarget[0]

              , sourceJoinOn
              , targetJoinOn
              , targetWhere

            if (options.includeIgnoreAttributes !== false) {
              // Through includes are always hasMany, so we need to add the attributes to the mainAttributes no matter what (Real join will never be executed in subquery)
              mainAttributes = mainAttributes.concat(throughAttributes)
            }

            // Filter statement for left side of through
            // Used by both join and subquery where
            sourceJoinOn = self.quoteIdentifier(tableSource) + "." + self.quoteIdentifier(attrSource) + " = "
              sourceJoinOn += self.quoteIdentifier(throughAs) + "." + self.quoteIdentifier(identSource)

            // Filter statement for right side of through
            // Used by both join and subquery where
            targetJoinOn = self.quoteIdentifier(tableTarget) + "." + self.quoteIdentifier(attrTarget) + " = "
              targetJoinOn += self.quoteIdentifier(throughAs) + "." + self.quoteIdentifier(identTarget)

            // Generate join SQL for left side of through
            joinQueryItem += joinType + self.quoteIdentifier(throughTable) + " AS " + self.quoteIdentifier(throughAs) + " ON "
              joinQueryItem += sourceJoinOn

            // Generate join SQL for right side of through
            joinQueryItem += joinType + self.quoteIdentifier(table) + " AS " + self.quoteIdentifier(as) + " ON "
              joinQueryItem += targetJoinOn


            if (include.where) {
              targetWhere = self.getWhereConditions(include.where, self.sequelize.literal(self.quoteIdentifier(as)), include.daoFactory, whereOptions)
              joinQueryItem += " AND "+ targetWhere
              if (subQuery) {
                if (!options.where) options.where = {}

                // Creating the as-is where for the subQuery, checks that the required association exists
                var _where = "(";
                  _where += "SELECT "+self.quoteIdentifier(identSource)+" FROM " + self.quoteIdentifier(throughTable) + " AS " + self.quoteIdentifier(throughAs);
                  _where += joinType + self.quoteIdentifier(table) + " AS " + self.quoteIdentifier(as) + " ON "+targetJoinOn;
                  _where += " WHERE " + sourceJoinOn + " AND " + targetWhere + " LIMIT 1"
                _where += ")";
                _where += " IS NOT NULL"

                options.where["__"+throughAs] = self.sequelize.asIs(_where)
              }
            }
          } else {
            var primaryKeysLeft = association.associationType === 'BelongsTo' ? association.target.primaryKeyAttributes : include.association.source.primaryKeyAttributes
              , tableLeft       = association.associationType === 'BelongsTo' ? as : parentTable
              , attrLeft        = primaryKeysLeft[0]
              , tableRight      = association.associationType === 'BelongsTo' ? parentTable : as
              , attrRight       = association.identifier
              , where

            // Filter statement
            // Used by both join and subquery where
            where = self.quoteIdentifier(tableLeft) + "." + self.quoteIdentifier(attrLeft) + " = "
            where += self.quoteIdentifier(tableRight) + "." + self.quoteIdentifier(attrRight)

            // Generate join SQL
            joinQueryItem += joinType + self.quoteIdentifier(table) + " AS " + self.quoteIdentifier(as) + " ON "
              joinQueryItem += where

            if (include.where) {
              joinQueryItem += " AND "+self.getWhereConditions(include.where, self.sequelize.literal(self.quoteIdentifier(as)), include.daoFactory, whereOptions)

              // If its a multi association we need to add a where query to the main where (executed in the subquery)
              if (subQuery && association.isMultiAssociation) {
                if (!options.where) options.where = {}
                // Creating the as-is where for the subQuery, checks that the required association exists
                options.where["__"+as] = self.sequelize.asIs("(SELECT "+self.quoteIdentifier(attrRight)+" FROM " + self.quoteIdentifier(tableRight) + " WHERE " + where + " LIMIT 1) IS NOT NULL")
              }
            }
          }

          if (include.include) {
            include.include.forEach(function(childInclude) {
              if (childInclude._pseudo) return
              joinQueryItem += generateJoinQuery(childInclude, as)
            }.bind(this))
          }

          return joinQueryItem
        }

        // Loop through includes and generate subqueries
        options.include.forEach(function(include) {
          var joinQueryItem = generateJoinQuery(include, tableName)

          // If not many to many, and we're doing a subquery, add joinQuery to subQueries
          if (!include.association.isMultiAssociation && (subQuery && (include.hasIncludeWhere || include.where))) {
            subJoinQueries.push(joinQueryItem)
          } else {
            mainJoinQueries.push(joinQueryItem)
          }
        }.bind(this))
      }

      // If using subQuery select defined subQuery attributes and join subJoinQueries
      if (subQuery) {
        subQueryItems.push("SELECT " + subQueryAttributes.join(', ') + " FROM " + options.table)
        subQueryItems.push(subJoinQueries.join(''))

      // Else do it the reguar way
      } else {
        mainQueryItems.push("SELECT " + mainAttributes.join(', ') + " FROM " + options.table)
        mainQueryItems.push(mainJoinQueries.join(''))
      }

      // Add WHERE to sub or main query
      if (options.hasOwnProperty('where')) {
        options.where = this.getWhereConditions(options.where, tableName, Model, options)
        if (subQuery) {
          subQueryItems.push(" WHERE " + options.where)
        } else {
          mainQueryItems.push(" WHERE " + options.where)
        }
      }

      // Add GROUP BY to sub or main query
      if (options.group) {
        options.group = Array.isArray(options.group) ? options.group.map(function (t) { return this.quote(t, Model) }.bind(this)).join(', ') : options.group
        if (subQuery) {
          subQueryItems.push(" GROUP BY " + options.group)
        } else {
          mainQueryItems.push(" GROUP BY " + options.group)
        }
      }
      
      // Add HAVING to sub or main query
      if (options.hasOwnProperty('having')) {
        options.having = this.getWhereConditions(options.having, tableName, Model, options, false)
        if (subQuery) {
          subQueryItems.push(" HAVING " + options.having)
        } else {
          mainQueryItems.push(" HAVING " + options.having)
        }
      }

      // Add ORDER to sub or main query
      if (options.order) {
<<<<<<< HEAD
        options.order = Array.isArray(options.order) ? options.order.map(function (t) { return this.quote(t, Model) }.bind(this)).join(', ') : options.order
=======
        var mainQueryOrder = [];
        var subQueryOrder = [];
>>>>>>> 7a7f3ddf

        if (Array.isArray(options.order)) {
          options.order.forEach(function (t) {
            if (subQuery && !(t[0] instanceof daoFactory)) {
              subQueryOrder.push(this.quote(t, factory))
            }
            mainQueryOrder.push(this.quote(t, factory))
          }.bind(this))
        } else {
          mainQueryOrder.push(options.order)
        }
        
        if (mainQueryOrder.length) {
          mainQueryItems.push(" ORDER BY " + mainQueryOrder.join(', '))
        }
        if (subQueryOrder.length) {
          subQueryItems.push(" ORDER BY " + subQueryOrder.join(', '))
        }
      }

      var limitOrder = this.addLimitAndOffset(options, query)

      // Add LIMIT, OFFSET to sub or main query
      if (limitOrder) {
        if (subQuery) {
          subQueryItems.push(limitOrder)
        } else {
          mainQueryItems.push(limitOrder)
        }
      }

      // If using subQuery, select attributes from wrapped subQuery and join out join tables
      if (subQuery) {
        query = "SELECT " + mainAttributes.join(', ') + " FROM ("
          query += subQueryItems.join('')
        query += ") AS "+options.table
        query += mainJoinQueries.join('')
        query += mainQueryItems.join('')
      } else {
        query = mainQueryItems.join('')
      }

      query += ";";

      return query
    },

    /**
     * Returns a query that starts a transaction.
     *
     * @param  {Boolean} value A boolean that states whether autocommit shall be done or not.
     * @return {String}        The generated sql query.
     */
    setAutocommitQuery: function(value) {
      return "SET autocommit = " + (!!value ? 1 : 0) + ";"
    },

    setIsolationLevelQuery: function(value) {
      return "SET SESSION TRANSACTION ISOLATION LEVEL " + value + ";"
    },

    /**
     * Returns a query that starts a transaction.
     *
     * @param  {Object} options An object with options.
     * @return {String}         The generated sql query.
     */
    startTransactionQuery: function(options) {
      return "START TRANSACTION;"
    },

    /**
     * Returns a query that commits a transaction.
     *
     * @param  {Object} options An object with options.
     * @return {String}         The generated sql query.
     */
    commitTransactionQuery: function(options) {
      return "COMMIT;"
    },

    /**
     * Returns a query that rollbacks a transaction.
     *
     * @param  {Object} options An object with options.
     * @return {String}         The generated sql query.
     */
    rollbackTransactionQuery: function(options) {
      return "ROLLBACK;"
    },

    addLimitAndOffset: function(options, query) {
      query = query || ""

      if (options.offset && !options.limit) {
        query += " LIMIT " + options.offset + ", " + 10000000000000;
      } else if (options.limit) {
        if (options.offset) {
          query += " LIMIT " + options.offset + ", " + options.limit
        } else {
          query += " LIMIT " + options.limit
        }
      }
      return query;
    },

    /*
      Takes something and transforms it into values of a where condition.
    */
    getWhereConditions: function(smth, tableName, factory, options, prepend) {
      var result = null
        , where  = {}
        , self   = this

      if (typeof prepend === 'undefined') {
        prepend = true
      }

      if ((smth instanceof Utils.and) || (smth instanceof Utils.or)) {
        var connector = (smth instanceof Utils.and) ? ' AND ' : ' OR '

        result = smth.args.map(function(arg) {
          return self.getWhereConditions(arg, tableName, factory, options, prepend)
        }).join(connector)

        result = "(" + result + ")"
      } else if (Utils.isHash(smth)) {
        if (prepend) {
          smth = Utils.prependTableNameToHash(tableName, smth, self.quoteIdentifier.bind(self))
        }
        result = this.hashToWhereConditions(smth, factory, options)
      } else if (typeof smth === 'number') {
        var primaryKeys = !!factory ? Object.keys(factory.primaryKeys) : []

        if (primaryKeys.length > 0) {
          // Since we're just a number, assume only the first key
          primaryKeys = primaryKeys[0]
        } else {
          primaryKeys = 'id'
        }

        where[primaryKeys] = smth
        smth   = Utils.prependTableNameToHash(tableName, where)
        result = this.hashToWhereConditions(smth)
      } else if (typeof smth === "string") {
        result = smth
      } else if (Buffer.isBuffer(smth)) {
        result = this.escape(smth)
      } else if (Array.isArray(smth)) {
        var treatAsAnd = smth.reduce(function(treatAsAnd, arg) {
          if (treatAsAnd) {
            return treatAsAnd
          } else {
            return !(arg instanceof Date) && ((arg instanceof Utils.and) || (arg instanceof Utils.or) || Utils.isHash(arg))
          }
        }, false)

        if (treatAsAnd) {
          var _smth = self.sequelize.and.apply(null, smth)
          result = self.getWhereConditions(_smth, tableName, factory, options, prepend)
        } else {
          result = Utils.format(smth, this.dialect)
        }
      }

      return result ? result : '1=1'
    },

    findAssociation: function(attribute, dao){
      var associationToReturn;

      Object.keys(dao.associations).forEach(function(key){
        if(!dao.associations[key]) return;


        var association = dao.associations[key]
          , associationName

        if (association.associationType === 'BelongsTo') {
          associationName = Utils.singularize(association.associationAccessor[0].toLowerCase() + association.associationAccessor.slice(1));
        } else {
          associationName = association.accessors.get.replace('get', '')
          associationName = associationName[0].toLowerCase() + associationName.slice(1);
        }

        if(associationName === attribute){
          associationToReturn = association;
        }
      });

      return associationToReturn;
    },

    getAssociationFilterDAO: function(filterStr, dao){
      var associationParts = filterStr.split('.')
        , self = this

      associationParts.pop()

      associationParts.forEach(function (attribute) {
        dao = self.findAssociation(attribute, dao).target;
      });

      return dao;
    },

    isAssociationFilter: function(filterStr, dao, options){
      if(!dao){
        return false;
      }

      var pattern = /^[a-z][a-zA-Z0-9]+(\.[a-z][a-zA-Z0-9]+)+$/;
      if (!pattern.test(filterStr)) return false;

      var associationParts = filterStr.split('.')
        , attributePart = associationParts.pop()
        , self = this

      return associationParts.every(function (attribute) {
        var association = self.findAssociation(attribute, dao);
        if (!association) return false;
        dao = association.target;
        return !!dao;
      }) && dao.rawAttributes.hasOwnProperty(attributePart);
    },

    getAssociationFilterColumn: function(filterStr, dao, options){
      var associationParts = filterStr.split('.')
        , attributePart = associationParts.pop()
        , self = this
        , association
        , keyParts = []

      associationParts.forEach(function (attribute) {
        association = self.findAssociation(attribute, dao)
        dao = association.target;
        if (options.include) {
          keyParts.push(association.as || association.options.as || dao.tableName)
        }
      })

      if (options.include) {
        return this.quoteIdentifier(keyParts.join('.')) + '.' + this.quoteIdentifiers(attributePart)
      }
      return this.quoteIdentifiers(dao.tableName + '.' + attributePart)
    },

    getConditionalJoins: function(options, originalDao){
      var joins = ''
        , self = this
        , joinedTables = {}

      if (Utils.isHash(options.where)) {
        Object.keys(options.where).forEach(function(filterStr){
          var associationParts = filterStr.split('.')
            , attributePart = associationParts.pop()
            , dao = originalDao

          if (self.isAssociationFilter(filterStr, dao, options)) {
            associationParts.forEach(function (attribute) {
              var association = self.findAssociation(attribute, dao);

              if(!joinedTables[association.target.tableName]){
                joinedTables[association.target.tableName] = true;

                if(association.associationType === 'BelongsTo'){
                  joins += ' LEFT JOIN ' + self.quoteIdentifiers(association.target.tableName)
                  joins += ' ON ' + self.quoteIdentifiers(association.source.tableName + '.' + association.identifier)
                  joins += ' = ' + self.quoteIdentifiers(association.target.tableName + '.' + association.target.autoIncrementField)
                } else if (Object(association.through) === association.through) {
                  joinedTables[association.through.tableName] = true;
                  joins += ' LEFT JOIN ' + self.quoteIdentifiers(association.through.tableName)
                  joins += ' ON ' + self.quoteIdentifiers(association.source.tableName + '.' + association.source.autoIncrementField)
                  joins += ' = ' + self.quoteIdentifiers(association.through.tableName + '.' + association.identifier)

                  joins += ' LEFT JOIN ' + self.quoteIdentifiers(association.target.tableName)
                  joins += ' ON ' + self.quoteIdentifiers(association.through.tableName + '.' + association.foreignIdentifier)
                  joins += ' = ' + self.quoteIdentifiers(association.target.tableName + '.' + association.target.autoIncrementField)
                } else {
                  joins += ' LEFT JOIN ' + self.quoteIdentifiers(association.target.tableName)
                  joins += ' ON ' + self.quoteIdentifiers(association.source.tableName + '.' + association.source.autoIncrementField)
                  joins += ' = ' + self.quoteIdentifiers(association.target.tableName + '.' + association.identifier)
                }
              }
              dao = association.target;
            });
          }
        });
      }

      return joins;
    },

    arrayValue: function(value, key, _key, factory, logicResult){
        var _value = null;

        if (value.length === 0) { value = [null] }
        _value = "(" + value.map(function(v) { return this.escape(v) }.bind(this)).join(',') + ")"
        return [_key, _value].join(" " + logicResult + " ")
    },

    /*
      Takes a hash and transforms it into a mysql where condition: {key: value, key2: value2} ==> key=value AND key2=value2
      The values are transformed by the relevant datatype.
    */
    hashToWhereConditions: function(hash, dao, options) {
      var result = []

      options = options || {}

      // Closures are nice
      Utils._.each(hash, function (value, key) {
        var _key
          , _value = null

        if (value instanceof Utils.asIs) {
          result.push(value.toString(this))
          return
        }

        if (options.keysEscaped) {
          _key = key
        } else {
          if(this.isAssociationFilter(key, dao, options)){
            _key = key = this.getAssociationFilterColumn(key, dao, options);
          } else {
            _key = this.quoteIdentifiers(key)
          }
        }

        if (Array.isArray(value)) {
          result.push(this.arrayValue(value, key, _key, dao, "IN"))
        } else if ((value) && (typeof value == 'object') && !(value instanceof Date) && !Buffer.isBuffer(value)) {
          if (!!value.join) {
            //using as sentinel for join column => value
            _value = this.quoteIdentifiers(value.join)
            result.push([_key, _value].join("="))
          } else {
            for (var logic in value) {
              var logicResult = Utils.getWhereLogic(logic, hash[key][logic]);
              if (logicResult === "IN" || logicResult === "NOT IN") {
                var values = Array.isArray(value[logic]) ? value[logic] : [value[logic]]
                result.push(this.arrayValue(values, key, _key, dao, logicResult))
              }
              else if (logicResult === "BETWEEN" || logicResult === "NOT BETWEEN") {
                _value = this.escape(value[logic][0])
                var _value2 = this.escape(value[logic][1])

                result.push(' (' + _key + ' ' + logicResult + ' ' + _value + ' AND ' + _value2 + ') ')
              } else {
                _value = this.escape(value[logic])
                result.push([_key, _value].join(' ' + logicResult + ' '))
              }
            }
          }
        } else {
          if (typeof value === 'boolean') {
            _value = this.booleanValue(value);
          } else {
            _value = this.escape(value)
          }

          result.push((_value == 'NULL') ? _key + " IS NULL" : [_key, _value].join("="))
        }
      }.bind(this))

      return result.join(" AND ")
    },

    booleanValue: function(value){
      return value;
    }
  }

  var throwMethodUndefined = function(methodName) {
    throw new Error('The method "' + methodName + '" is not defined! Please add it to your sql dialect.')
  }

  return QueryGenerator
})()
<|MERGE_RESOLUTION|>--- conflicted
+++ resolved
@@ -536,11 +536,8 @@
       }.bind(this)).join(", ")
 
       if (subQuery && mainAttributes) {
-<<<<<<< HEAD
-        mainAttributes = mainAttributes.concat(Model.primaryKeyAttributes)
-=======
-        if (factory.hasPrimaryKeys) {
-          factory.primaryKeyAttributes.forEach(function(keyAtt){
+        if (Model.hasPrimaryKeys) {
+          Model.primaryKeyAttributes.forEach(function(keyAtt){
             if(mainAttributes.indexOf(keyAtt) == -1){
               mainAttributes.push(keyAtt)
             }
@@ -548,7 +545,6 @@
         } else {
           mainAttributes.push("id")
         }          
->>>>>>> 7a7f3ddf
       }
 
       // Escape attributes
@@ -779,19 +775,15 @@
 
       // Add ORDER to sub or main query
       if (options.order) {
-<<<<<<< HEAD
-        options.order = Array.isArray(options.order) ? options.order.map(function (t) { return this.quote(t, Model) }.bind(this)).join(', ') : options.order
-=======
         var mainQueryOrder = [];
         var subQueryOrder = [];
->>>>>>> 7a7f3ddf
 
         if (Array.isArray(options.order)) {
           options.order.forEach(function (t) {
             if (subQuery && !(t[0] instanceof daoFactory)) {
-              subQueryOrder.push(this.quote(t, factory))
+              subQueryOrder.push(this.quote(t, Model))
             }
-            mainQueryOrder.push(this.quote(t, factory))
+            mainQueryOrder.push(this.quote(t, Model))
           }.bind(this))
         } else {
           mainQueryOrder.push(options.order)
